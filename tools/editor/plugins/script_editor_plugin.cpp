--- conflicted
+++ resolved
@@ -1351,16 +1351,6 @@
 					debugger->debug_continue();
 
 			} break;
-<<<<<<< HEAD
-
-=======
-			case DEBUG_SHOW: {
-				if (debugger) {
-					bool visible = debug_menu->get_popup()->is_item_checked( debug_menu->get_popup()->get_item_index(DEBUG_SHOW) );
-					_show_debugger(!visible);
-				}
-			} break;
->>>>>>> c3db5d95
 			case HELP_CONTEXTUAL: {
 				String text = current->get_text_edit()->get_selection_text();
 				if (text == "")
